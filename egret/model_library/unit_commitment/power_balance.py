#  ___________________________________________________________________________
#
#  EGRET: Electrical Grid Research and Engineering Tools
#  Copyright 2019 National Technology & Engineering Solutions of Sandia, LLC
#  (NTESS). Under the terms of Contract DE-NA0003525 with NTESS, the U.S.
#  Government retains certain rights in this software.
#  This software is distributed under the Revised BSD License.
#  ___________________________________________________________________________

## system variables and constraints
from pyomo.environ import *
import math

from .uc_utils import add_model_attr
from .power_vars import _add_reactive_power_vars
from .generation_limits import _add_reactive_limits

import pyomo.environ as pe
import egret.model_library.transmission.tx_utils as tx_utils
import egret.model_library.transmission.tx_calc as tx_calc
import egret.model_library.transmission.bus as libbus
import egret.model_library.transmission.branch as libbranch
import egret.model_library.transmission.gen as libgen

from egret.model_library.defn import CoordinateType, ApproximationType
from math import pi

component_name = 'power_balance'

def _btheta_dcopf_network_model(md,block):
    buses = dict(md.elements(element_type='bus'))
    branches = dict(md.elements(element_type='branch'))
    loads = dict(md.elements(element_type='load'))
    shunts = dict(md.elements(element_type='shunt'))

    bus_attrs = md.attributes(element_type='bus')
    branch_attrs = md.attributes(element_type='branch')

    inlet_branches_by_bus, outlet_branches_by_bus = \
        tx_utils.inlet_outlet_branches_by_bus(branches, buses)

    ## this is not the "real" gens by bus, but the
    ## index of net injections from the UC model
    gens_by_bus = block.gens_by_bus

    ### declare (and fix) the loads at the buses
    bus_p_loads, _ = tx_utils.dict_of_bus_loads(buses, loads)

    libbus.declare_var_pl(block, bus_attrs['names'], initialize=bus_p_loads)
    block.pl.fix()

    ### declare the fixed shunts at the buses
    _, bus_gs_fixed_shunts = tx_utils.dict_of_bus_fixed_shunts(buses, shunts)

    ### declare the polar voltages
    va_bounds = {k: (-pi, pi) for k in bus_attrs['names']}
    libbus.declare_var_va(block, bus_attrs['names'], initialize=None,
                          bounds=va_bounds
                          )

    ### fix the reference bus
    ref_bus = md.data['system']['reference_bus']
    block.va[ref_bus].fix(0.0)

    ref_angle = md.data['system']['reference_bus_angle']
    if ref_angle != 0.0:
        raise ValueError('The BTHETA DCOPF formulation currently only supports'
                         ' a reference bus angle of 0 degrees, but an angle'
                         ' of {} degrees was found.'.format(ref_angle))

    p_max = {k: branches[k]['rating_long_term'] for k in branches.keys()}
    p_lbub = {k: (-p_max[k],p_max[k]) for k in branches.keys()}
    pf_bounds = p_lbub

    libbranch.declare_var_pf(model=block,
                             index_set=branch_attrs['names'],
                             initialize=None,
                             bounds=pf_bounds
                             )

    ### declare the branch power flow approximation constraints
    libbranch.declare_eq_branch_power_btheta_approx(model=block,
                                                    index_set=branch_attrs['names'],
                                                    branches=branches
                                                    )

    ### declare the p balance
    libbus.declare_eq_p_balance_dc_approx(model=block,
                                          index_set=bus_attrs['names'],
                                          bus_p_loads=bus_p_loads,
                                          gens_by_bus=gens_by_bus,
                                          bus_gs_fixed_shunts=bus_gs_fixed_shunts,
                                          inlet_branches_by_bus=inlet_branches_by_bus,
                                          outlet_branches_by_bus=outlet_branches_by_bus,
                                          approximation_type=ApproximationType.BTHETA
                                          )

    ### declare the real power flow limits
    libbranch.declare_ineq_p_branch_thermal_lbub(model=block,
                                                 index_set=branch_attrs['names'],
                                                 branches=branches,
                                                 p_thermal_limits=p_max,
                                                 approximation_type=ApproximationType.BTHETA
                                                 )

    ### declare angle difference limits on interconnected buses
    libbranch.declare_ineq_angle_diff_branch_lbub(model=block,
                                                  index_set=branch_attrs['names'],
                                                  branches=branches,
                                                  coordinate_type=CoordinateType.POLAR
                                                  )

    return block


def _add_load_mismatch(model):

    #####################################################
    # load "shedding" can be both positive and negative #
    #####################################################
    model.LoadGenerateMismatch = Var(model.Buses, model.TimePeriods, within=Reals)
    model.posLoadGenerateMismatch = Var(model.Buses, model.TimePeriods, within=NonNegativeReals) # load shedding
    model.negLoadGenerateMismatch = Var(model.Buses, model.TimePeriods, within=NonNegativeReals) # over generation
    
    def define_pos_neg_load_generate_mismatch_rule(m, b, t):
        return m.posLoadGenerateMismatch[b, t] - m.negLoadGenerateMismatch[b, t] == m.LoadGenerateMismatch[b, t]
    model.DefinePosNegLoadGenerateMismatch = Constraint(model.Buses, model.TimePeriods, rule = define_pos_neg_load_generate_mismatch_rule)

    # the following constraints are necessarily, at least in the case of CPLEX 12.4, to prevent
    # the appearance of load generation mismatch component values in the range of *negative* e-5.
    # what these small negative values do is to cause the optimal objective to be a very large negative,
    # due to obviously large penalty values for under or over-generation. JPW would call this a heuristic
    # at this point, but it does seem to work broadly. we tried a single global constraint, across all
    # buses, but that failed to correct the problem, and caused the solve times to explode.
    
    def pos_load_generate_mismatch_tolerance_rule(m, b):
       return sum((m.posLoadGenerateMismatch[b,t] for t in m.TimePeriods)) >= 0.0
    model.PosLoadGenerateMismatchTolerance = Constraint(model.Buses, rule=pos_load_generate_mismatch_tolerance_rule)
    
    def neg_load_generate_mismatch_tolerance_rule(m, b):
       return sum((m.negLoadGenerateMismatch[b,t] for t in m.TimePeriods)) >= 0.0
    model.NegLoadGenerateMismatchTolerance = Constraint(model.Buses, rule=neg_load_generate_mismatch_tolerance_rule)

def _add_q_load_mismatch(model):

    #####################################################
    # load "shedding" can be both positive and negative #
    #####################################################
    model.LoadGenerateMismatchReactive = Var(model.Buses, model.TimePeriods, within=Reals)
    model.posLoadGenerateMismatchReactive = Var(model.Buses, model.TimePeriods, within=NonNegativeReals) # load shedding
    model.negLoadGenerateMismatchReactive = Var(model.Buses, model.TimePeriods, within=NonNegativeReals) # over generation
    
    def define_pos_neg_load_generate_mismatch_rule_reactive(m, b, t):
        return m.posLoadGenerateMismatchReactive[b, t] - m.negLoadGenerateMismatchReactive[b, t] \
                == m.LoadGenerateMismatchReactive[b, t]
    model.DefinePosNegLoadGenerateMismatchReactive = Constraint(model.Buses, model.TimePeriods, rule = define_pos_neg_load_generate_mismatch_rule_reactive)

    # the following constraints are necessarily, at least in the case of CPLEX 12.4, to prevent
    # the appearance of load generation mismatch component values in the range of *negative* e-5.
    # what these small negative values do is to cause the optimal objective to be a very large negative,
    # due to obviously large penalty values for under or over-generation. JPW would call this a heuristic
    # at this point, but it does seem to work broadly. we tried a single global constraint, across all
    # buses, but that failed to correct the problem, and caused the solve times to explode.
    
    def pos_load_generate_mismatch_tolerance_rule_reactive(m, b):
       return sum((m.posLoadGenerateMismatchReactive[b,t] for t in m.TimePeriods)) >= 0.0
    model.PosLoadGenerateMismatchToleranceReactive = Constraint(model.Buses, 
                                                                rule=pos_load_generate_mismatch_tolerance_rule_reactive)
    
    def neg_load_generate_mismatch_tolerance_rule_reactive(m, b):
       return sum((m.negLoadGenerateMismatchReactive[b,t] for t in m.TimePeriods)) >= 0.0
    model.NegLoadGenerateMismatchToleranceReactive = Constraint(model.Buses,
                                                                rule=neg_load_generate_mismatch_tolerance_rule_reactive)

def _add_blank_load_mismatch(model):
    model.LoadGenerateMismatch = Param(model.Buses, model.TimePeriods, default=0.)
    model.posLoadGenerateMismatch = Param(model.Buses, model.TimePeriods, default=0.)
    model.negLoadGenerateMismatch = Param(model.Buses, model.TimePeriods, default=0.)

def _add_blank_q_load_mismatch(model):
    model.LoadGenerateMismatchReactive = Param(model.Buses, model.TimePeriods, default=0.)
    model.posLoadGenerateMismatchReactive = Param(model.Buses, model.TimePeriods, default=0.)
    model.negLoadGenerateMismatchReactive = Param(model.Buses, model.TimePeriods, default=0.)

## helper defining real power injection at a bus
def _get_pg_expr_rule(t):
    def pg_expr_rule(block,b):
        m = block.model()
        # bus b, time t (S)
<<<<<<< HEAD
        return sum(m.PowerGenerated[g, t] for g in m.ThermalGeneratorsAtBus[b]) \
                + sum(m.PowerOutputStorage[s, t]*m.OutputEfficiencyEnergy[s] for s in m.StorageAtBus[b])\
=======
        if m.storage_services:
            return sum(m.PowerGenerated[g, t] for g in m.ThermalGeneratorsAtBus[b]) \
                + sum(m.PowerOutputStorage[s, t] for s in m.StorageAtBus[b])\
>>>>>>> 8c53db83
                - sum(m.PowerInputStorage[s, t] for s in m.StorageAtBus[b])\
                + sum(m.NondispatchablePowerUsed[g, t] for g in m.NondispatchableGeneratorsAtBus[b]) \
                + m.LoadGenerateMismatch[b,t]
    return pg_expr_rule

## helper defining reacative power injection at a bus
def _get_qg_expr_rule(t):
    def qg_expr_rule(block,b):
        m = block.model()
        # bus b, time t (S)
        return sum(m.ReactivePowerGenerated[g, t] for g in m.ThermalGeneratorsAtBus[b]) \
            + m.LoadGenerateMismatchReactive[b,t]
    return qg_expr_rule

## Defines generic interface for egret tramsmission models
def _add_egret_power_flow(model, network_model_builder, reactive_power=False, slacks=True):

    ## save flag for objective
    model.reactive_power = reactive_power

    if slacks:
        _add_load_mismatch(model)
    else:
        _add_blank_load_mismatch(model)

    if reactive_power:
        _add_reactive_power_vars(model)
        _add_reactive_limits(model)
        if slacks:
            _add_q_load_mismatch(model)
        else:
            _add_blank_q_load_mistmatch(model)

    md = model.model_data

    # for transmission network
    model.TransmissionBlock = Block(model.TimePeriods, concrete=True)

    for tm, td in zip(model.TimePeriods, md.data['system']['time_indices']):
        b = model.TransmissionBlock[tm]
        ## this creates a fake bus generator for all the
        ## appropriate injection/withdraws from the unit commitment
        ## model
        b.pg = Expression(model.Buses, rule=_get_pg_expr_rule(tm))
        if reactive_power:
            b.qg = Expression(model.Buses, rule=_get_qg_expr_rule(tm))
        b.gens_by_bus = {bus : [bus] for bus in model.Buses}
        md_t = md.clone_at_timestamp(td)
        network_model_builder(md_t,b)


@add_model_attr(component_name, requires = {'data_loader': None,
                                            'power_vars': None,
                                            'non_dispatchable_vars': None,
                                            'storage_service': None,
                                            })
def btheta_power_flow(model, slacks=True):
    _add_egret_power_flow(model, _btheta_dcopf_network_model, reactive_power=False, slacks=slacks)


@add_model_attr(component_name, requires = {'data_loader': None,
                                            'power_vars': None,
                                            'non_dispatchable_vars': None,
                                            'storage_service': None,
                                            })
def power_balance_constraints(model, slacks=True):
    '''
    adds the demand and network constraints to the model
    '''
    model.reactive_power = False

    # system variables
    # amount of power flowing along each line, at each time period
    def line_power_bounds_rule(m, l, t):
        return (-m.ThermalLimit[l], m.ThermalLimit[l])
    model.LinePower = Var(model.TransmissionLines, model.TimePeriods, bounds=line_power_bounds_rule)
    
    # voltage angles at the buses (S) (lock the first bus at 0) in radians
    model.Angle = Var(model.Buses, model.TimePeriods, within=Reals, bounds=(-3.14159265,3.14159265))
    
    def fix_first_angle_rule(m,t):
        first_bus = list(sorted(m.Buses))[0]
        return m.Angle[first_bus,t] == 0.0
    model.FixFirstAngle = Constraint(model.TimePeriods, rule=fix_first_angle_rule)

    def line_power_rule(m, l, t):
        if value(m.LineOutOfService[l,t]):
            return m.LinePower[l,t] == 0.0
        else:
            return m.LinePower[l,t] == (m.Angle[m.BusFrom[l], t] - m.Angle[m.BusTo[l], t]) / m.Impedence[l]
    model.CalculateLinePower = Constraint(model.TransmissionLines, model.TimePeriods, rule=line_power_rule)
    
    def interface_from_limit_rule(m,i,t):
        return sum(m.LinePower[l,t] for l in m.InterfaceLines[i]) <= m.InterfaceFromLimit[i]
    model.InterfaceFromLimitConstr = Constraint(model.Interfaces, model.TimePeriods, rule=interface_from_limit_rule)

    def interface_to_limit_rule(m,i,t):
        return sum(m.LinePower[l,t] for l in m.InterfaceLines[i]) >= -m.InterfaceToLimit[i]
    model.InterfaceToLimitConstr = Constraint(model.Interfaces, model.TimePeriods, rule=interface_to_limit_rule)
    
    if slacks:
        _add_load_mismatch(model)
    else:
        _add_blank_load_mismatch(model)
    
    # Power balance at each node (S)
    def power_balance(m, b, t):
        # bus b, time t (S)
        return sum(m.PowerGenerated[g, t] for g in m.ThermalGeneratorsAtBus[b]) \
                + sum(m.PowerOutputStorage[s, t] for s in m.StorageAtBus[b])\
                - sum(m.PowerInputStorage[s, t] for s in m.StorageAtBus[b])\
                + sum(m.NondispatchablePowerUsed[g, t] for g in m.NondispatchableGeneratorsAtBus[b]) \
                + sum(m.LinePower[l,t] for l in m.LinesTo[b]) \
                - sum(m.LinePower[l,t] for l in m.LinesFrom[b]) \
                + m.LoadGenerateMismatch[b,t] \
                == m.Demand[b, t] 
    model.PowerBalance = Constraint(model.Buses, model.TimePeriods, rule=power_balance)

    return
## end power_balance_constraints<|MERGE_RESOLUTION|>--- conflicted
+++ resolved
@@ -187,14 +187,8 @@
     def pg_expr_rule(block,b):
         m = block.model()
         # bus b, time t (S)
-<<<<<<< HEAD
         return sum(m.PowerGenerated[g, t] for g in m.ThermalGeneratorsAtBus[b]) \
-                + sum(m.PowerOutputStorage[s, t]*m.OutputEfficiencyEnergy[s] for s in m.StorageAtBus[b])\
-=======
-        if m.storage_services:
-            return sum(m.PowerGenerated[g, t] for g in m.ThermalGeneratorsAtBus[b]) \
                 + sum(m.PowerOutputStorage[s, t] for s in m.StorageAtBus[b])\
->>>>>>> 8c53db83
                 - sum(m.PowerInputStorage[s, t] for s in m.StorageAtBus[b])\
                 + sum(m.NondispatchablePowerUsed[g, t] for g in m.NondispatchableGeneratorsAtBus[b]) \
                 + m.LoadGenerateMismatch[b,t]
